--- conflicted
+++ resolved
@@ -27,11 +27,7 @@
     "omegaconf==2.3.0",
     "webdataset>=0.2.39",
     "wandb",
-<<<<<<< HEAD
-    "huggingface_hub>0.4.0",
-=======
     "sentencepiece",  # for T5 tokenizer
->>>>>>> 8202d507
 ]
 
 _extras_dev_deps = [
