--- conflicted
+++ resolved
@@ -266,25 +266,21 @@
         self.attention = Attention(
             self.hidden_size, self.num_attention_heads, attention_dropout=attention_dropout, use_bias=use_bias
         )
-<<<<<<< HEAD
         self.use_maskgit_mlp = use_maskgit_mlp
         if use_maskgit_mlp:
             self.ffn = Mlp(self.hidden_size, self.intermediate_size, hidden_dropout, layer_norm_eps, use_bias)
         else:
-            self.ffn = FeedForward(self.hidden_size, self.intermediate_size, hidden_dropout, layer_norm_eps, use_bias)
-=======
+            self.ffn = FeedForward(
+                self.hidden_size,
+                self.intermediate_size,
+                hidden_dropout,
+                norm_type,
+                layer_norm_eps,
+                use_normformer,
+                use_bias,
+            )
         if use_normformer:
             self.post_attn_layer_norm = norm_cls(self.hidden_size, eps=layer_norm_eps)
-        self.ffn = FeedForward(
-            self.hidden_size,
-            self.intermediate_size,
-            hidden_dropout,
-            norm_type,
-            layer_norm_eps,
-            use_normformer,
-            use_bias,
-        )
->>>>>>> cb0fd1c6
 
         if add_cross_attention:
             self.crossattn_layer_norm = norm_cls(self.hidden_size, eps=layer_norm_eps)
@@ -296,15 +292,9 @@
 
     def forward(self, hidden_states, encoder_hidden_states=None, encoder_attention_mask=None):
         residual = hidden_states
-
-<<<<<<< HEAD
-        attention_output = self.attention(hidden_states, attention_mask)
-=======
-        hidden_states = self.attn_layer_norm(hidden_states)
         attention_output = self.attention(hidden_states)
         if self.use_normformer:
             attention_output = self.post_attn_layer_norm(attention_output)
->>>>>>> cb0fd1c6
         hidden_states = residual + attention_output
         hidden_states = self.attn_layer_norm(hidden_states)
 
@@ -358,15 +348,10 @@
         self.position_embeddings = nn.Embedding(self.max_position_embeddings, self.embedding_size)
         self.dropout = nn.Dropout(self.hidden_dropout)
 
-<<<<<<< HEAD
         if layer_norm_embeddings:
-            self.embeddings_ln = LayerNorm(self.embedding_size, eps=layer_norm_eps, use_bias=use_bias)
-=======
-        if layer_norm_embedddings:
             norm_cls = partial(LayerNorm, use_bias=use_bias) if norm_type == "layernorm" else RMSNorm
             self.embeddings_ln = norm_cls(self.embedding_size, eps=layer_norm_eps)
 
->>>>>>> cb0fd1c6
         if use_embeddings_project:
             self.embedding_hidden_mapping = nn.Linear(self.embedding_size, self.hidden_size, bias=use_bias)
 
@@ -439,7 +424,6 @@
         use_mlm_layernorm=True,
         use_bias=False,
         layer_norm_embeddings=False,
-        use_encoder_layernorm=True,
         use_maskgit_mlp=False,
         codebook_size=1024,
         num_vq_tokens=256,
@@ -466,15 +450,10 @@
             self.hidden_size,
             self.hidden_dropout,
             self.max_position_embeddings,
-<<<<<<< HEAD
             layer_norm_eps=layer_norm_eps,
             use_bias=use_bias,
             layer_norm_embeddings=layer_norm_embeddings,
-=======
-            use_bias,
-            norm_type,
-            layer_norm_eps,
->>>>>>> cb0fd1c6
+            norm_type=norm_type
         )
 
         if add_cross_attention is not None and project_encoder_hidden_states:  # Cross attention
@@ -500,12 +479,6 @@
                 for _ in range(self.num_hidden_layers)
             ]
         )
-<<<<<<< HEAD
-        self.use_encoder_layernorm = use_encoder_layernorm
-        if use_encoder_layernorm:
-            self.encoder_layer_norm = LayerNorm(self.hidden_size, eps=layer_norm_eps, use_bias=use_bias)
-        self.mlm_layer = MlmLayer(self.hidden_size, self.vocab_size, layer_norm_eps, use_bias)
-=======
         if use_encoder_layernorm:
             self.encoder_layer_norm = norm_cls(self.hidden_size, eps=layer_norm_eps)
 
@@ -515,7 +488,6 @@
             )
         else:
             self.to_logits = nn.Linear(self.hidden_size, self.vocab_size, bias=use_bias)
->>>>>>> cb0fd1c6
 
         self.gradient_checkpointing = False
 
@@ -554,8 +526,6 @@
             raise ValueError("If `add_cross_attention` is True, `encoder_hidden_states` should be provided.")
 
         hidden_states = self.embed(input_ids)
-<<<<<<< HEAD
-=======
 
         if encoder_hidden_states is not None and self.config.project_encoder_hidden_states:
             encoder_hidden_states = self.encoder_proj(encoder_hidden_states)
@@ -566,8 +536,6 @@
             batch_size = encoder_hidden_states.shape[0]
             mask = prob_mask_like((batch_size, 1, 1), 1.0 - cond_dropout_prob, encoder_hidden_states.device)
             encoder_hidden_states = encoder_hidden_states * mask
-
->>>>>>> cb0fd1c6
         for layer in self.transformer_layers:
             if self.gradient_checkpointing:
 
@@ -581,18 +549,11 @@
                     create_custom_forward(layer), hidden_states, encoder_hidden_states, encoder_attention_mask
                 )
             else:
-<<<<<<< HEAD
-                hidden_states = layer(hidden_states, encoder_hidden_states=encoder_hidden_states)
-        if self.use_encoder_layernorm:
-            hidden_states = self.encoder_layer_norm(hidden_states)
-        logits = self.mlm_layer(hidden_states)
-=======
                 hidden_states = layer(
                     hidden_states,
                     encoder_hidden_states=encoder_hidden_states,
                     encoder_attention_mask=encoder_attention_mask,
                 )
-
         if self.config.use_encoder_layernorm:
             hidden_states = self.encoder_layer_norm(hidden_states)
 
@@ -601,7 +562,6 @@
         else:
             logits = self.to_logits(hidden_states)
 
->>>>>>> cb0fd1c6
         if labels is not None:
             loss = F.cross_entropy(
                 logits.view(-1, self.vocab_size), labels.view(-1), ignore_index=-100, label_smoothing=label_smoothing
@@ -628,13 +588,9 @@
         shape = (batch_size, seq_len)
 
         # shift the class ids by the codebook size
-<<<<<<< HEAD
-        class_ids += self.config.codebook_size
-=======
         if class_ids is not None:
             class_ids += self.config.codebook_size
 
->>>>>>> cb0fd1c6
         # initialize with all image tokens masked
         input_ids = torch.ones(shape, dtype=torch.long, device=self.device) * mask_token_id
         scores = torch.zeros(shape, dtype=torch.float32, device=self.device)
@@ -651,10 +607,6 @@
             input_ids = input_ids.scatter(1, masked_indices, mask_token_id)
 
             # prepend class token to input_ids
-<<<<<<< HEAD
-            input_ids = torch.cat([class_ids[:, None], input_ids], dim=1)
-            logits = self(input_ids)
-=======
             if class_ids is not None:
                 input_ids = torch.cat([class_ids[:, None], input_ids], dim=1)
 
@@ -671,7 +623,6 @@
                 logits = self(input_ids, encoder_hidden_states=encoder_hidden_states)
                 logits = logits[..., : self.config.codebook_size]
 
->>>>>>> cb0fd1c6
             # remove class token
             if class_ids is not None:
                 input_ids = input_ids[:, 1:]
