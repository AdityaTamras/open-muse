--- conflicted
+++ resolved
@@ -1,10 +1,6 @@
 # Byte-compiled / optimized / DLL files
-<<<<<<< HEAD
-output*.jpg
-=======
 generated
 real
->>>>>>> 2a036570
 output.jpg
 segmented.jpg
 
